#!/bin/bash

set -eu

if [ $# -ne 2 ]; then
    echo "Usage: deploy_slave.sh HOSTNAME MASTER_IP"
    exit 1
fi

echo $1 > /etc/hostname
echo "[slave]" > /etc/piwheels.conf
echo "master=$2" >> /etc/piwheels.conf

DEBIAN_FRONTEND=noninteractive

sed -i 's/#PasswordAuthentication.*/PasswordAuthentication no/' /etc/ssh/sshd_config

source /etc/os-release

LIBXLST=libxslt1-dev
LIBGLES=libgles2-mesa-dev
TURBOGEARS=
SOUNDFONT=timgm6mb-soundfont
POSTGRES_SERVER_DEV=postgresql-server-dev-13
PYTHON2_PACKAGES="ipython python-pip python-dev python-scipy python-matplotlib \
    python-pandas python-yaml libpng-dev python-lxml python-cffi python-bs4 \
    python-click python-sqlalchemy python-pil python-pymongo python-django \
    python-flask python-cherrypy python-tornado python-redis python-dateutil \
    python-dnspython python-sphinx python-boto python-gi python-gi-cairo \
    python-cairocffi python-numpy"
QMAKE=qt4-qmake
FPRINT=libfprint-2-dev

if [ $VERSION_ID -eq 10 ]; then
    POSTGRES_SERVER_DEV=postgresql-server-dev-11
    TURBOGEARS=python-turbogears2
    FPRINT=libfprint-dev
elif [ $VERSION_ID -eq 11 ]; then
    PYTHON2_PACKAGES=
    QMAKE=qt5-qmake
fi

apt update
apt -y upgrade
apt -y install vim ssh-import-id tree byobu htop pkg-config cmake time pandoc \
    gfortran ipython3 git qt5-qmake python3-dev python3-pip python3-apt \
    zlib1g-dev libpq-dev libffi-dev libxml2-dev libhdf5-dev libldap2-dev \
    libjpeg-dev libbluetooth-dev libusb-dev libhidapi-dev libfreetype6-dev \
    liblcms2-dev libzbar-dev libbz2-dev libblas-dev liblapack-dev \
    liblapacke-dev libcurl4-openssl-dev libgmp-dev libgstreamer1.0-dev \
    libsdl2-dev libsdl2-image-dev libsdl2-mixer-dev libsdl2-ttf-dev libssl-dev \
    libsasl2-dev libldap2-dev libavcodec-dev libavformat-dev libswscale-dev \
    libv4l-dev libxvidcore-dev libx264-dev libgtk2.0-dev libgtk-3-dev \
    libatlas-base-dev python3-numpy python3-cairocffi libsdl-image1.2-dev \
    libsdl-mixer1.2-dev libsdl-ttf2.0-dev libsdl1.2-dev libportmidi-dev \
    libtiff5-dev libx11-6 libx11-dev xfonts-base xfonts-100dpi xfonts-75dpi \
    xfonts-cyrillic fluid-soundfont-gm libsystemd-dev libusb-1.0-0-dev \
    libudev-dev libopus-dev libvpx-dev libc-bin libavdevice-dev libadios-dev \
    libavfilter-dev libavutil-dev libcec-dev lsb-release pybind11-dev \
    libsnappy-dev libpcap0.8-dev swig libzmq5 portaudio19-dev libqpdf-dev \
    coinor-libipopt-dev libsrtp2-dev default-libmysqlclient-dev golang \
    libgeos-dev $LIBGLES $LIBXLST $SOUNDFONT $POSTGRES_SERVER_DEV $TURBOGEARS \
    $PYTHON2_PACKAGES $QMAKE libgphoto2-dev libsqlite3-dev libsqlcipher-dev \
    ninja-build $FPRINT

apt purge python3-cryptography -y

pip3 install setuptools --upgrade
pip3 install pip --upgrade
hash -r

pip3 install pypandoc versioneer kervi scikit-build cython numpy scipy \
    setuptools_rust conan cbor2 \
    --upgrade --extra-index-url https://www.piwheels.org/simple --prefer-binary

getent passwd piwheels && userdel -fr piwheels
getent group piwheels || groupadd piwheels
getent passwd piwheels || useradd -g piwheels -m -s /bin/bash piwheels
passwd -d piwheels

curl --proto '=https' --tlsv1.2 -sSf https://sh.rustup.rs | CARGO_HOME=/usr/local sh -s -- -y
echo "CARGO_HOME=/usr/local/bin" > /etc/environment.d/20-rustup.conf

if [ -d piwheels ]; then
    cd piwheels
    git pull
    pip3 uninstall -y piwheels
else
    git clone https://github.com/piwheels/piwheels
    cd piwheels
fi

cp piwheels-slave.service /etc/systemd/system/
systemctl enable piwheels-slave.service
pip3 install .[slave]

<<<<<<< HEAD
if [ $VERSION_ID -lt 10 ]; then
    if ! grep swapfile /etc/rc.local >/dev/null; then
        dd if=/dev/zero of=/swapfile bs=1M count=1024
        chmod 0600 /swapfile
        sed -i -e '$i\
chmod 0600 /swapfile\
losetup /dev/loop0 /swapfile\
mkswap /dev/loop0\
swapon /dev/loop0\
' /etc/rc.local
    fi
else
    fallocate -x -l 1G /swapfile
    chmod 0600 /swapfile
    mkswap /swapfile
    echo "/swapfile none swap x-systemd.makefs,nofail 0 0" >> /etc/fstab
    systemctl daemon-reload
fi
=======
fallocate -x -l 1G /swapfile
chmod 0600 /swapfile
mkswap /swapfile
echo "/swapfile none swap x-systemd.makefs,nofail 0 0" >> /etc/fstab
systemctl daemon-reload
>>>>>>> be73697d

rm -f /etc/pip.conf

byobu-enable

reboot<|MERGE_RESOLUTION|>--- conflicted
+++ resolved
@@ -94,32 +94,11 @@
 systemctl enable piwheels-slave.service
 pip3 install .[slave]
 
-<<<<<<< HEAD
-if [ $VERSION_ID -lt 10 ]; then
-    if ! grep swapfile /etc/rc.local >/dev/null; then
-        dd if=/dev/zero of=/swapfile bs=1M count=1024
-        chmod 0600 /swapfile
-        sed -i -e '$i\
-chmod 0600 /swapfile\
-losetup /dev/loop0 /swapfile\
-mkswap /dev/loop0\
-swapon /dev/loop0\
-' /etc/rc.local
-    fi
-else
-    fallocate -x -l 1G /swapfile
-    chmod 0600 /swapfile
-    mkswap /swapfile
-    echo "/swapfile none swap x-systemd.makefs,nofail 0 0" >> /etc/fstab
-    systemctl daemon-reload
-fi
-=======
 fallocate -x -l 1G /swapfile
 chmod 0600 /swapfile
 mkswap /swapfile
 echo "/swapfile none swap x-systemd.makefs,nofail 0 0" >> /etc/fstab
 systemctl daemon-reload
->>>>>>> be73697d
 
 rm -f /etc/pip.conf
 
