#!/bin/bash

set -eu

if [ $# -ne 2 ]; then
    echo "Usage: deploy_slave.sh HOSTNAME MASTER_IP"
    exit 1
fi

echo $1 > /etc/hostname
echo "[slave]" > /etc/piwheels.conf
echo "master=$2" >> /etc/piwheels.conf

DEBIAN_FRONTEND=noninteractive

sed -i 's/#PasswordAuthentication.*/PasswordAuthentication no/' /etc/ssh/sshd_config

source /etc/os-release

LIBXLST=libxslt1-dev
LIBGLES=libgles2-mesa-dev
TURBOGEARS=
SOUNDFONT=timgm6mb-soundfont
POSTGRES_SERVER_DEV=postgresql-server-dev-13
PYTHON2_PACKAGES="ipython python-pip python-dev python-scipy python-matplotlib \
    python-pandas python-yaml libpng-dev python-lxml python-cffi python-bs4 \
    python-click python-sqlalchemy python-pil python-pymongo python-django \
    python-flask python-cherrypy python-tornado python-redis python-dateutil \
    python-dnspython python-sphinx python-boto python-gi python-gi-cairo \
    python-cairocffi python-numpy"
QMAKE=qt4-qmake
FPRINT=libfprint-2-dev

if [ $VERSION_ID -eq 10 ]; then
    POSTGRES_SERVER_DEV=postgresql-server-dev-11
    TURBOGEARS=python-turbogears2
    FPRINT=libfprint-dev
elif [ $VERSION_ID -eq 11 ]; then
    PYTHON2_PACKAGES=
    QMAKE=qt5-qmake
fi

apt update
apt -y upgrade
apt -y install vim wget curl ssh-import-id tree byobu htop pkg-config cmake time pandoc \
    gfortran ipython3 git qt5-qmake python3-dev python3-pip python3-apt \
    zlib1g-dev libpq-dev libffi-dev libxml2-dev libhdf5-dev libldap2-dev \
    libjpeg-dev libbluetooth-dev libusb-dev libhidapi-dev libfreetype6-dev \
    liblcms2-dev libzbar-dev libbz2-dev libblas-dev liblapack-dev \
    liblapacke-dev libcurl4-openssl-dev libgmp-dev libgstreamer1.0-dev \
    libsdl2-dev libsdl2-image-dev libsdl2-mixer-dev libsdl2-ttf-dev libssl-dev \
    libsasl2-dev libldap2-dev libavcodec-dev libavformat-dev libswscale-dev \
    libv4l-dev libxvidcore-dev libx264-dev libgtk2.0-dev libgtk-3-dev \
    libatlas-base-dev python3-numpy python3-cairocffi libsdl-image1.2-dev \
    libsdl-mixer1.2-dev libsdl-ttf2.0-dev libsdl1.2-dev libportmidi-dev \
    libtiff5-dev libx11-6 libx11-dev xfonts-base xfonts-100dpi xfonts-75dpi \
    xfonts-cyrillic fluid-soundfont-gm libsystemd-dev libusb-1.0-0-dev \
    libudev-dev libopus-dev libvpx-dev libc-bin libavdevice-dev libadios-dev \
    libavfilter-dev libavutil-dev libcec-dev lsb-release pybind11-dev \
    libsnappy-dev libpcap0.8-dev swig libzmq5 portaudio19-dev libqpdf-dev \
    coinor-libipopt-dev libsrtp2-dev default-libmysqlclient-dev golang \
    libgeos-dev $LIBGLES $LIBXLST $SOUNDFONT $POSTGRES_SERVER_DEV $TURBOGEARS \
    $PYTHON2_PACKAGES $QMAKE libgphoto2-dev libsqlite3-dev libsqlcipher-dev \
<<<<<<< HEAD
    ninja-build $FPRINT libgirepository1.0-dev
=======
    ninja-build $FPRINT libfmt-dev
>>>>>>> 77d0b9ef

apt purge python3-cryptography -y

pip3 install setuptools --upgrade
pip3 install pip --upgrade
hash -r

pip3 install pypandoc versioneer kervi scikit-build cython numpy scipy \
    setuptools_rust conan cbor2 \
    --upgrade --extra-index-url https://www.piwheels.org/simple --prefer-binary

getent passwd piwheels && userdel -fr piwheels
getent group piwheels || groupadd piwheels
getent passwd piwheels || useradd -g piwheels -m -s /bin/bash piwheels
passwd -d piwheels

curl --proto '=https' --tlsv1.2 -sSf https://sh.rustup.rs | sh -s -- -y
cat .cargo/env >> /home/piwheels/.bashrc

if [ -d piwheels ]; then
    cd piwheels
    git pull
    pip3 uninstall -y piwheels
else
    git clone https://github.com/piwheels/piwheels
    cd piwheels
fi

cp piwheels-slave.service /etc/systemd/system/
systemctl enable piwheels-slave.service
pip3 install .[slave]

fallocate -x -l 1G /swapfile
chmod 0600 /swapfile
mkswap /swapfile
echo "/swapfile none swap x-systemd.makefs,nofail 0 0" >> /etc/fstab
systemctl daemon-reload

rm -f /etc/pip.conf

byobu-enable

reboot<|MERGE_RESOLUTION|>--- conflicted
+++ resolved
@@ -61,11 +61,7 @@
     coinor-libipopt-dev libsrtp2-dev default-libmysqlclient-dev golang \
     libgeos-dev $LIBGLES $LIBXLST $SOUNDFONT $POSTGRES_SERVER_DEV $TURBOGEARS \
     $PYTHON2_PACKAGES $QMAKE libgphoto2-dev libsqlite3-dev libsqlcipher-dev \
-<<<<<<< HEAD
-    ninja-build $FPRINT libgirepository1.0-dev
-=======
-    ninja-build $FPRINT libfmt-dev
->>>>>>> 77d0b9ef
+    ninja-build $FPRINT libgirepository1.0-devlibfmt-dev
 
 apt purge python3-cryptography -y
 
